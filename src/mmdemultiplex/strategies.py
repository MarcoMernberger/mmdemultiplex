--- conflicted
+++ resolved
@@ -598,12 +598,9 @@
             )
         if len(fragment.Read2.Sequence) == 0 or len(fragment.Read1.Sequence) == 0:
             return False
-<<<<<<< HEAD
         if "M03491:45:000000000-GT86M:1:1101:14198:1505" in fragment.Read1.Name:
             print("not discarded")
 
-        return self.trim_fragment_to_length(fragment)
-=======
         return self.trim_fragment_to_length(fragment)
 
 
@@ -640,5 +637,4 @@
         fragment.Read2 = self.trim_read_back(
             fragment.Read2, len(fragment.Read2.Sequence) - self.r2_trim_end
         )
-        return fragment
->>>>>>> 62fc9bca
+        return fragment